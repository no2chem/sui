--- conflicted
+++ resolved
@@ -2,17 +2,10 @@
 
 // Copyright (c) Mysten Labs
 // SPDX-License-Identifier: Apache-2.0
-<<<<<<< HEAD
-use anyhow::anyhow;
-use futures::future::join_all;
-use std::collections::BTreeMap;
-=======
->>>>>>> 20cc989c
 use std::path::PathBuf;
 use structopt::StructOpt;
-use sui::config::{
-    AccountInfo, AuthorityInfo, AuthorityPrivateInfo, NetworkConfig, PortAllocator, WalletConfig,
-};
+use sui::config::NetworkConfig;
+use sui::sui_commands::SuiCommand;
 use sui::utils::Config;
 
 #[cfg(test)]
@@ -40,149 +33,5 @@
     let network_conf_path = options.config;
     let mut config = NetworkConfig::read_or_create(&network_conf_path)?;
 
-    match options.command {
-        SuiCommand::Start => start_network(&config).await,
-        SuiCommand::Genesis => genesis(&mut config).await,
-    }
-}
-
-async fn start_network(config: &NetworkConfig) -> Result<(), anyhow::Error> {
-    if config.authorities.is_empty() {
-        return Err(anyhow!(
-            "No authority configured for the network, please run genesis."
-        ));
-    }
-    info!(
-        "Starting network with {} authorities",
-        config.authorities.len()
-    );
-    let mut handles = Vec::new();
-
-    let committee = Committee::new(
-        config
-            .authorities
-            .iter()
-            .map(|info| (info.address, DEFAULT_WEIGHT))
-            .collect(),
-    );
-
-    for authority in &config.authorities {
-        let server = make_server(authority, &committee, &[], config.buffer_size).await;
-        handles.push(async move {
-            let spawned_server = match server.spawn().await {
-                Ok(server) => server,
-                Err(err) => {
-                    error!("Failed to start server: {}", err);
-                    return;
-                }
-            };
-            if let Err(err) = spawned_server.join().await {
-                error!("Server ended with an error: {}", err);
-            }
-        });
-    }
-    info!("Started {} authorities", handles.len());
-    join_all(handles).await;
-    info!("All server stopped.");
-
-    Ok(())
-}
-
-async fn genesis(config: &mut NetworkConfig) -> Result<(), anyhow::Error> {
-    // We have created the config file, safe to unwrap the path here.
-    let working_dir = &config.config_path().parent().unwrap().to_path_buf();
-    if !config.authorities.is_empty() {
-        return Err(anyhow!("Cannot run genesis on a existing network, please delete network config file and try again."));
-    }
-
-    let mut authorities = BTreeMap::new();
-    let mut authority_info = Vec::new();
-    let mut port_allocator = PortAllocator::new(10000);
-
-    info!("Creating new authorities...");
-    let authorities_db_path = working_dir.join("authorities_db");
-    for _ in 0..4 {
-        let (address, key_pair) = get_key_pair();
-        let info = AuthorityPrivateInfo {
-            address,
-            key_pair,
-            host: "127.0.0.1".to_string(),
-            port: port_allocator.next_port().expect("No free ports"),
-            db_path: authorities_db_path.join(encode_address_hex(&address)),
-        };
-        authority_info.push(AuthorityInfo {
-            address,
-            host: info.host.clone(),
-            base_port: info.port,
-        });
-        authorities.insert(info.address, 1);
-        config.authorities.push(info);
-    }
-
-    config.save()?;
-
-    let mut new_addresses = Vec::new();
-    let mut preload_objects = Vec::new();
-
-    info!("Creating test objects...");
-    for _ in 0..5 {
-        let (address, key_pair) = get_key_pair();
-        new_addresses.push(AccountInfo { address, key_pair });
-        for _ in 0..5 {
-            let new_object = Object::with_id_owner_gas_coin_object_for_testing(
-                ObjectID::random(),
-                SequenceNumber::new(),
-                address,
-                1000,
-            );
-            preload_objects.push(new_object);
-        }
-    }
-    let committee = Committee::new(authorities);
-
-    // Make server state to persist the objects.
-    let config_path = config.config_path();
-    for authority in &config.authorities {
-        make_server(authority, &committee, &preload_objects, config.buffer_size).await;
-    }
-
-    let wallet_path = working_dir.join("wallet.conf");
-    let mut wallet_config = WalletConfig::create(&wallet_path)?;
-    wallet_config.authorities = authority_info;
-    wallet_config.accounts = new_addresses;
-    wallet_config.db_folder_path = working_dir.join("client_db");
-    wallet_config.save()?;
-
-    info!("Network genesis completed.");
-    info!("Network config file is stored in {:?}.", config_path);
-    info!(
-        "Wallet config file is stored in {:?}.",
-        wallet_config.config_path()
-    );
-
-    Ok(())
-}
-
-async fn make_server(
-    authority: &AuthorityPrivateInfo,
-    committee: &Committee,
-    pre_load_objects: &[Object],
-    buffer_size: usize,
-) -> AuthorityServer {
-    let store = Arc::new(AuthorityStore::open(&authority.db_path, None));
-
-    let state = AuthorityState::new_with_genesis_modules(
-        committee.clone(),
-        authority.address,
-        Box::pin(authority.key_pair.copy()),
-        store,
-    )
-    .await;
-
-    for object in pre_load_objects {
-        state.init_order_lock(object.to_object_reference()).await;
-        state.insert_object(object.clone()).await;
-    }
-
-    AuthorityServer::new(authority.host.clone(), authority.port, buffer_size, state)
+    options.command.execute(&mut config).await
 }